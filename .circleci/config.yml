--- conflicted
+++ resolved
@@ -202,11 +202,8 @@
       - test-pytorch
       - test-benchmarks
       - check-run-cifar10
-<<<<<<< HEAD
       - check-run-lm
-=======
       - check-run-flair
->>>>>>> 66008adc
 
       # TODO: rdar://120414177 (optional CI for docker image (build only))
       #- build-images:
