--- conflicted
+++ resolved
@@ -78,7 +78,6 @@
           name: "Test with PyTorch"
           command: poetry run tox -e 'py310-test-pytorch'
 
-<<<<<<< HEAD
   test-benchmarks:
     executor: linux-python
     steps:
@@ -89,8 +88,6 @@
             cd benchmarks
             poetry run pytest test/ --durations 0 -n4
 
-=======
->>>>>>> 7a54be03
   check-run-cifar10:
     executor: linux-python
     steps:
@@ -144,10 +141,7 @@
       - build-documentation-wheel
       - test-tf
       - test-pytorch
-<<<<<<< HEAD
       - test-benchmarks
-=======
->>>>>>> 7a54be03
       - check-run-cifar10
 
       # TODO: rdar://120414177 (optional CI for docker image (build only))
@@ -174,8 +168,3 @@
 
 
 
-<<<<<<< HEAD
-
-
-=======
->>>>>>> 7a54be03
