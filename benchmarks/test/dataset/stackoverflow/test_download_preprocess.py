--- conflicted
+++ resolved
@@ -1,11 +1,7 @@
 # Copyright © 2023-2024 Apple Inc.
 import json
 import os
-<<<<<<< HEAD
-from unittest.mock import MagicMock, patch
-=======
 from unittest.mock import patch
->>>>>>> 466608d7
 
 import h5py
 import numpy as np
@@ -60,11 +56,7 @@
             'EOS': 6
         }
 
-<<<<<<< HEAD
-    def test_dl_preprocess_and_dump_h5(self, tff, mock_tffdatas, tmp_path):
-=======
     def test_dl_preprocess_and_dump_h5(self, tmp_path):
->>>>>>> 466608d7
         from dataset.stackoverflow.download_preprocess import dl_preprocess_and_dump_h5
         vocab_size = 3
         max_sequence_length = 2
