--- conflicted
+++ resolved
@@ -18,25 +18,16 @@
 import json
 import lzma
 import os
-<<<<<<< HEAD
-from collections import defaultdict
-from typing import Dict
-=======
-import sqlite3
 import urllib.parse
 import urllib.request
 from collections import OrderedDict, defaultdict
 from typing import Dict, Iterator, Optional
->>>>>>> 466608d7
 
 import h5py
 import multiprocess as mp
 import numpy as np
-<<<<<<< HEAD
 import tensorflow_federated as tff  # pytype: disable=import-error
-=======
 import tensorflow as tf
->>>>>>> 466608d7
 from tqdm import tqdm
 
 PAD = 'PAD'
@@ -109,7 +100,8 @@
     if split_name == "val":
         # heldout is used in the raw sqlite database
         split_name = "heldout"
-    connection = sqlite3.connect(database_filepath)
+    connection = 
+    .connect(database_filepath)
     query = "SELECT DISTINCT client_id FROM client_metadata"
     if split_name is not None:
         query += f" WHERE split_name = '{split_name}'"
@@ -195,18 +187,10 @@
         * eos - 10003
     """
     vocab_list = [
-<<<<<<< HEAD
-        PAD, *list(
-            tff.simulation.datasets.stackoverflow.load_word_counts(
-                vocab_size=vocabulary_size).keys()), UNK, BOS, EOS
-    ]
-    vocab: defaultdict = defaultdict(lambda: vocab_list.index(UNK))
-=======
         PAD, *list(load_word_counts(vocab_size=vocabulary_size).keys()), UNK,
         BOS, EOS
     ]
     vocab: Dict[str, int] = defaultdict(lambda: vocab_list.index(UNK))
->>>>>>> 466608d7
     vocab.update({t: i for i, t in enumerate(vocab_list)})
     return vocab
 
